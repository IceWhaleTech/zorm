--- conflicted
+++ resolved
@@ -689,11 +689,10 @@
 
 # Performance Test Results
 
-<<<<<<< HEAD
 - **8.6x Performance Improvement**: Smart caching with zero allocation design
 - **Memory Optimization**: 92% memory usage reduction, 75% allocation count reduction
 - **Concurrent Safe**: Optimized for high concurrency scenarios with `sync.Map`
-=======
+
 ## Reuse Function Performance Optimization
 - **Benchmark Results**:
   - Single thread: 8.6x performance improvement
@@ -713,32 +712,6 @@
   BenchmarkReuseOriginal-8     	  100000	     10320 ns/op	    1600 B/op	      15 allocs/op
   ```
 
-## Time Parsing Optimization
-- **Before optimization**: Using loop to try multiple time formats
-- **After optimization**: Smart format detection, single parse
-- **Performance improvement**: 5.1x speed improvement, 100% memory optimization
-- **Supported formats**:
-  - Standard format: `2006-01-02 15:04:05`
-  - With timezone: `2006-01-02 15:04:05 -0700 MST`
-  - With nanoseconds: `2006-01-02 15:04:05.999999999 -0700 MST`
-  - Date only: `2006-01-02`
-  - Empty value handling: Automatically handle empty strings and NULL values
-
-## Field Cache Optimization
-- **Technology**: Use `sync.Map` to cache field mappings
-- **Effect**: Significantly improve performance for repeated operations
-- **Applicable scenarios**: Batch operations, frequent queries
-
-## String Operation Optimization
-- **Optimization**: Use `strings.Builder` instead of multiple string concatenations
-- **Effect**: Reduce memory allocation, improve string building performance
-
-## Reflection Optimization
-- **Technology**: Use `reflect2` instead of standard `reflect` package
-- **Effect**: Zero use of `ValueOf`, avoid performance issues
-- **Advantage**: Faster type checking and field access
->>>>>>> 395bc39d
-
 ## Contributors
 
 The existence of this project is thanks to all contributors.
